--- conflicted
+++ resolved
@@ -14,17 +14,10 @@
     pub fn open_path(&mut self, path: PathBuf, window: &mut Window, cx: &mut Context<Self>) {
         // Try plugin system first for all file types
         match self.state.plugin_manager.create_editor_for_file(&path, window, cx) {
-<<<<<<< HEAD
             Ok((panel, _editor_instance)) => {
                 tracing::info!("Plugin system opened file: {:?}", path);
 
                 // panel is Arc<PluginPanelWrapper> allocated in main app heap - safe to use!
-=======
-            Ok((panel_arc, _editor_instance)) => {
-                tracing::info!("Plugin system opened file: {:?}", path);
-
-                // Plugin returned an Arc - main app can clone it (cheap, just ref count++)
->>>>>>> fd248b94
                 self.state.center_tabs.update(cx, |tabs, cx| {
                     tabs.add_panel(panel_arc, window, cx);
                 });

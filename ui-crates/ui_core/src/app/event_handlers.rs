//! Event handler implementations

use gpui::{AppContext, Context, DismissEvent, Entity, Focusable, Window};
use ui::{ContextModal, dock::PanelEvent};
use ui_file_manager::{FileManagerDrawer, FileSelected, FileType, PopoutFileManagerEvent};
use ui_problems::ProblemsDrawer;
use ui_script_editor::{ScriptEditorPanel, TextEditorEvent};
use ui_entry::{EntryScreen, ProjectSelected};
use ui_alias_editor::ShowTypePickerRequest;
use engine_backend::services::rust_analyzer_manager::{AnalyzerEvent, AnalyzerStatus, RustAnalyzerManager};
use std::path::PathBuf;
use futures::FutureExt;
use smol::Timer;
use std::time::Duration;

use super::PulsarApp;

pub fn on_analyzer_event(
    app: &mut PulsarApp,
    _manager: &Entity<RustAnalyzerManager>,
    event: &AnalyzerEvent,
    window: &mut Window,
    cx: &mut Context<PulsarApp>,
) {
    tracing::info!("🎯 on_analyzer_event CALLED with event type: {}", match event {
        AnalyzerEvent::StatusChanged(_) => "StatusChanged",
        AnalyzerEvent::Ready => "Ready",
        AnalyzerEvent::Error(_) => "Error",
        AnalyzerEvent::Diagnostics(_) => "Diagnostics",
        AnalyzerEvent::IndexingProgress { .. } => "IndexingProgress",
    });
    
    match event {
        AnalyzerEvent::StatusChanged(status) => {
            match status {
                AnalyzerStatus::Idle => {
                    app.state.analyzer_status_text = "Idle".to_string();
                    app.state.analyzer_detail_message = String::new();
                    app.state.analyzer_progress = 0.0;
                }
                AnalyzerStatus::Starting => {
                    app.state.analyzer_status_text = "Starting...".to_string();
                    app.state.analyzer_detail_message = "Initializing language server".to_string();
                    app.state.analyzer_progress = 0.0;
                }
                AnalyzerStatus::Indexing { progress, message } => {
                    app.state.analyzer_status_text = "Indexing".to_string();
                    app.state.analyzer_detail_message = message.clone();
                    app.state.analyzer_progress = *progress;
                }
                AnalyzerStatus::Ready => {
                    app.state.analyzer_status_text = "Ready".to_string();
                    app.state.analyzer_detail_message = "Code intelligence active".to_string();
                    app.state.analyzer_progress = 1.0;
                    window.push_notification(
                        ui::notification::Notification::success("Rust Analyzer Ready")
                            .message("Code intelligence is now available"),
                        cx
                    );
                }
                AnalyzerStatus::Error(e) => {
                    app.state.analyzer_status_text = "Error".to_string();
                    app.state.analyzer_detail_message = e.to_string();
                    app.state.analyzer_progress = 0.0;
                    window.push_notification(
                        ui::notification::Notification::error("Analyzer Error")
                            .message(e.to_string()),
                        cx
                    );
                }
                AnalyzerStatus::Stopped => {
                    app.state.analyzer_status_text = "Stopped".to_string();
                    app.state.analyzer_detail_message = String::new();
                    app.state.analyzer_progress = 0.0;
                }
            };
            cx.notify();
        }
        AnalyzerEvent::IndexingProgress { progress, message } => {
            app.state.analyzer_status_text = "Indexing".to_string();
            app.state.analyzer_detail_message = message.clone();
            app.state.analyzer_progress = *progress;
            cx.notify();
        }
        AnalyzerEvent::Ready => {
            app.state.analyzer_status_text = "Ready".to_string();
            app.state.analyzer_detail_message = "Code intelligence active".to_string();
            app.state.analyzer_progress = 1.0;
            window.push_notification(
                ui::notification::Notification::success("Code Intelligence Ready")
                    .message("Rust Analyzer indexing complete"),
                cx
            );
            cx.notify();
        }
        AnalyzerEvent::Error(e) => {
            app.state.analyzer_status_text = "Error".to_string();
            app.state.analyzer_detail_message = e.to_string();
            app.state.analyzer_progress = 0.0;
            window.push_notification(
                ui::notification::Notification::error("Analyzer Error").message(e.to_string()),
                cx
            );
            cx.notify();
        }
        AnalyzerEvent::Diagnostics(diagnostics) => {
            // Convert and forward diagnostics to the problems drawer
            // Then asynchronously request code actions for each diagnostic
            
            tracing::info!("🔔 DIAGNOSTICS EVENT RECEIVED: {} diagnostics", diagnostics.len());
            
            // First, separate hints from errors/warnings
            let mut errors_warnings: Vec<_> = Vec::new();
            let mut hints: Vec<_> = Vec::new();
            
            for d in diagnostics.iter() {
                match d.severity {
                    ui_common::DiagnosticSeverity::Hint => hints.push(d),
                    _ => errors_warnings.push(d),
                }
            }
            
            // Convert errors/warnings to problems diagnostics
            // Also convert any embedded code_actions from relatedInformation into hints
            let mut problems_diagnostics: Vec<ui_problems::Diagnostic> = errors_warnings.iter().map(|d| {
                // Convert embedded code_actions to hints with before/after content
                let embedded_hints: Vec<_> = d.code_actions.iter().filter_map(|action| {
                    if action.edits.is_empty() {
                        return None;
                    }
                    
                    let first_edit = &action.edits[0];
                    let edit_file = &first_edit.file_path;
                    
                    tracing::info!("🔧 Converting embedded code action '{}' to hint for {}", action.title, edit_file);
                    let (before_content, after_content) = compute_before_after(edit_file, &action.edits);
                    
                    tracing::info!("✓ Embedded hint - before: {} chars, after: {} chars",
                        before_content.as_ref().map(|s| s.len()).unwrap_or(0),
                        after_content.as_ref().map(|s| s.len()).unwrap_or(0));
                    
                    Some(ui_problems::Hint {
                        message: action.title.clone(),
                        before_content,
                        after_content,
                        file_path: Some(edit_file.clone()),
                        line: Some(first_edit.start_line),
                        loading: false,
                    })
                }).collect();
                
                // If we have embedded hints, we don't need to load more
                let loading_actions = embedded_hints.is_empty();
                
                if !embedded_hints.is_empty() {
                    tracing::info!("📋 Diagnostic has {} embedded code action hints", embedded_hints.len());
                }
                
                ui_problems::Diagnostic {
                    file_path: d.file_path.clone(),
                    line: d.line,
                    column: d.column,
                    end_line: d.end_line,
                    end_column: d.end_column,
                    severity: match d.severity {
                        ui_common::DiagnosticSeverity::Error => ui_problems::DiagnosticSeverity::Error,
                        ui_common::DiagnosticSeverity::Warning => ui_problems::DiagnosticSeverity::Warning,
                        ui_common::DiagnosticSeverity::Information => ui_problems::DiagnosticSeverity::Information,
                        ui_common::DiagnosticSeverity::Hint => ui_problems::DiagnosticSeverity::Hint,
                    },
                    message: d.message.clone(),
                    source: d.source.clone(),
                    hints: embedded_hints,
                    subitems: Vec::new(),
                    loading_actions,
                }
            }).collect();
            
            // Attach hints to their closest parent error/warning in the same file
            for hint in hints {
                let mut best_match: Option<usize> = None;
                let mut best_distance: usize = usize::MAX;
                
                for (i, parent) in problems_diagnostics.iter().enumerate() {
                    if parent.file_path == hint.file_path {
                        let distance = if hint.line >= parent.line {
                            hint.line - parent.line
                        } else {
                            parent.line - hint.line
                        };
                        
                        if distance < best_distance {
                            best_distance = distance;
                            best_match = Some(i);
                        }
                    }
                }
                
                if let Some(parent_idx) = best_match {
                    // Add the hint message (actual code actions will be fetched async)
                    problems_diagnostics[parent_idx].hints.push(ui_problems::Hint {
                        message: hint.message.clone(),
                        before_content: None,
                        after_content: None,
                        file_path: Some(hint.file_path.clone()),
                        line: Some(hint.line),
                        loading: false,
                    });
                } else {
                    // No parent found, add as a standalone diagnostic
                    problems_diagnostics.push(ui_problems::Diagnostic {
                        file_path: hint.file_path.clone(),
                        line: hint.line,
                        column: hint.column,
                        end_line: None,
                        end_column: None,
                        severity: ui_problems::DiagnosticSeverity::Hint,
                        message: hint.message.clone(),
                        source: hint.source.clone(),
                        hints: Vec::new(),
                        subitems: Vec::new(),
                        loading_actions: false,
                    });
                }
            }
            
            // Clone what we need for the async task
            let rust_analyzer = app.state.rust_analyzer.clone();
            let problems_drawer = app.state.problems_drawer.clone();
            
            // Store diagnostic info for code action requests (including raw LSP diagnostic)
            // Also track if the diagnostic already has embedded code actions (from relatedInformation)
            let diagnostic_infos: Vec<_> = errors_warnings.iter().enumerate().map(|(idx, d)| {
                (
                    idx,
                    d.file_path.clone(),
                    d.line,
                    d.column,
                    d.end_line.unwrap_or(d.line),
                    d.end_column.unwrap_or(d.column + 1),
                    d.message.clone(),
                    d.raw_lsp_diagnostic.clone(),
                    !d.code_actions.is_empty(), // has_embedded_actions
                )
            }).collect();
            
            // Set the diagnostics (with embedded hints already populated)
            app.state.problems_drawer.update(cx, |drawer, cx| {
                drawer.set_diagnostics(problems_diagnostics, cx);
            });
            cx.notify();
            
            // Spawn async task to fetch code actions for diagnostics that don't have embedded actions
            let diagnostics_needing_fetch: Vec<_> = diagnostic_infos.iter()
                .filter(|(_, _, _, _, _, _, _, _, has_embedded)| !has_embedded)
                .cloned()
                .collect();
            
            tracing::info!("🚀 Spawning code action fetch task for {} diagnostics (skipping {} with embedded actions)", 
                diagnostics_needing_fetch.len(),
                diagnostic_infos.len() - diagnostics_needing_fetch.len());
            
            cx.spawn(async move |_this, cx| {
                tracing::info!("🎯 Code action task started, processing {} diagnostics", diagnostics_needing_fetch.len());
                for (idx, file_path, line, column, end_line, end_column, message, raw_diagnostic, _) in diagnostics_needing_fetch {
                    tracing::info!("🔍 Requesting code actions for {}:{}:{} - {} (has raw: {})", 
                        file_path, line, column, message, raw_diagnostic.is_some());
                    
                    // Try to request code actions - prefer using raw diagnostic if available
                    let rx_result = cx.update(|cx| {
                        let analyzer = rust_analyzer.read(cx);
                        if let Some(ref raw_diag) = raw_diagnostic {
                            // Use the raw diagnostic for better code action matching
                            analyzer.request_code_actions_with_diagnostic(
                                &PathBuf::from(&file_path),
                                raw_diag,
                            )
                        } else {
                            // Fall back to reconstructed diagnostic
                            analyzer.request_code_actions_async(
                                &PathBuf::from(&file_path),
                                line,
                                column,
                                end_line,
                                end_column,
                                Some(&message),
                            )
                        }
                    });
                    
                    let hints = match rx_result {
                        Ok(Ok(rx)) => {
                            // Wait for response with async timeout
                            let recv_future = rx.recv_async();
                            let timeout_future = Timer::after(Duration::from_secs(5));
                            
                            let response_result = futures::select! {
                                response = recv_future.fuse() => Some(response),
                                _ = timeout_future.fuse() => None,
                            };
                            
                            match response_result {
                                Some(Ok(response)) => {
                                    tracing::info!("📦 Got code action response: {} items in array", 
                                        response.as_array().map(|a| a.len()).unwrap_or(0));
                                    
                                    // First, get already resolved actions
                                    let mut all_actions = RustAnalyzerManager::parse_code_actions(&response);
                                    tracing::info!("✓ Parsed {} already-resolved actions", all_actions.len());
                                    
                                    // Then resolve any unresolved actions
                                    let unresolved = RustAnalyzerManager::get_unresolved_actions(&response);
                                    tracing::info!("🔄 Found {} unresolved actions to resolve", unresolved.len());
                                    
                                    for unresolved_action in unresolved {
                                        let title = unresolved_action.get("title")
                                            .and_then(|t| t.as_str())
                                            .unwrap_or("unknown");
                                        tracing::info!("🔄 Resolving action: {}", title);
                                        
                                        // Try to resolve
                                        let resolve_rx = cx.update(|cx| {
                                            rust_analyzer.read(cx).resolve_code_action_async(&unresolved_action)
                                        });
                                        
                                        if let Ok(Ok(resolve_rx)) = resolve_rx {
                                            // Async timeout for resolve
                                            let resolve_future = resolve_rx.recv_async();
                                            let resolve_timeout = Timer::after(Duration::from_secs(2));
                                            
                                            let resolve_result = futures::select! {
                                                resolved = resolve_future.fuse() => Some(resolved),
                                                _ = resolve_timeout.fuse() => None,
                                            };
                                            
                                            if let Some(Ok(resolved)) = resolve_result {
                                                // Parse the resolved action
                                                if let Some(action) = RustAnalyzerManager::parse_single_code_action(&resolved) {
                                                    tracing::info!("✓ Resolved action '{}' with {} edits", action.title, action.edits.len());
                                                    all_actions.push(action);
                                                } else {
                                                    tracing::warn!("⚠️ Failed to parse resolved action: {:?}", resolved);
                                                }
                                            } else {
                                                tracing::warn!("⚠️ Resolve timeout for action: {}", title);
                                            }
                                        } else {
                                            tracing::warn!("⚠️ Failed to send resolve request for: {}", title);
                                        }
                                    }
                                    
                                    tracing::info!("📋 Total actions after resolving: {}", all_actions.len());
                                    
                                    // Convert to hints with before/after content
                                    all_actions.into_iter().filter_map(|action| {
                                        if action.edits.is_empty() {
                                            tracing::info!("⚠️ Skipping action '{}' with no edits", action.title);
                                            return None;
                                        }
                                        
                                        let first_edit = &action.edits[0];
                                        let edit_file = &first_edit.file_path;
                                        
                                        tracing::info!("🔧 Computing diff for '{}' on {}", action.title, edit_file);
                                        let (before_content, after_content) = compute_before_after(edit_file, &action.edits);
                                        
                                        tracing::info!("✓ Diff computed - before: {} chars, after: {} chars",
                                            before_content.as_ref().map(|s| s.len()).unwrap_or(0),
                                            after_content.as_ref().map(|s| s.len()).unwrap_or(0));
                                        
                                        Some(ui_problems::Hint {
                                            message: action.title.clone(),
                                            before_content,
                                            after_content,
                                            file_path: Some(edit_file.clone()),
                                            line: Some(first_edit.start_line),
                                            loading: false,
                                        })
                                    }).collect::<Vec<_>>()
                                }
                                Some(Err(e)) => {
                                    tracing::warn!("⚠️ Code actions request error: {:?}", e);
                                    Vec::new()
                                }
                                None => {
                                    tracing::warn!("⚠️ Code actions request timed out");
                                    Vec::new()
                                },
                            }
                        }
                        Ok(Err(e)) => {
                            tracing::warn!("⚠️ Failed to request code actions: {:?}", e);
                            Vec::new()
                        }
                        Err(e) => {
                            tracing::warn!("⚠️ Context update failed: {:?}", e);
                            Vec::new()
                        }
                    };
                    
                    tracing::info!("📋 Updating diagnostic {} with {} hints", idx, hints.len());
                    
                    // Update the drawer with the loaded hints
                    let _ = cx.update(|cx| {
                        problems_drawer.update(cx, |drawer, cx| {
                            drawer.update_diagnostic_hints(idx, hints, cx);
                        });
                    });
                }
            }).detach();
        }
    }
}

/// Helper function to compute before/after content from text edits
/// Returns the FULL modified file content for both before and after
/// The diff algorithm will handle alignment with spacers
fn compute_before_after(file_path: &str, edits: &[ui_common::TextEdit]) -> (Option<String>, Option<String>) {
    if edits.is_empty() {
        return (None, None);
    }
    
    let first_edit = &edits[0];
    
    // Read the original file content
    let content = match std::fs::read_to_string(file_path) {
        Ok(c) => c,
        Err(_) => return (None, Some(first_edit.new_text.clone())),
    };
    
    let lines: Vec<&str> = content.lines().collect();
    
    // Find the range that covers all edits
    let mut min_line = first_edit.start_line.saturating_sub(1);
    let mut max_line = first_edit.end_line.saturating_sub(1);
    
    for edit in edits {
        min_line = min_line.min(edit.start_line.saturating_sub(1));
        max_line = max_line.max(edit.end_line.saturating_sub(1));
    }
    
    // Add context lines
    let context = 2;
    let start = min_line.saturating_sub(context);
    let end = (max_line + context + 1).min(lines.len());
    
    // Extract before content from original file
    let before_content = if start < lines.len() {
        Some(lines[start..end].join("\n"))
    } else {
        None
    };
    
    // Apply edits to compute after content
    let mut modified_content = content.clone();
    
    // Sort edits by position (reverse order so we can apply from end to start)
    let mut sorted_edits = edits.to_vec();
    sorted_edits.sort_by(|a, b| {
        let a_pos = (a.start_line, a.start_column);
        let b_pos = (b.start_line, b.start_column);
        b_pos.cmp(&a_pos) // Reverse order
    });
    
    for edit in &sorted_edits {
        // Convert line/column to byte offset
        let mut offset_start = 0;
        let mut offset_end = 0;
        let mut current_line = 1;
        let mut current_col = 1;
        let mut found_start = false;
        let mut found_end = false;
        
        for (i, ch) in modified_content.char_indices() {
            if current_line == edit.start_line && current_col == edit.start_column {
                offset_start = i;
                found_start = true;
            }
            if current_line == edit.end_line && current_col == edit.end_column {
                offset_end = i;
                found_end = true;
            }
            
            if ch == '\n' {
                current_line += 1;
                current_col = 1;
            } else {
                current_col += 1;
            }
        }
        
        // Handle end of file or end of line
        if !found_end {
            if edit.end_line > current_line || 
               (edit.end_line == current_line && edit.end_column > current_col) {
                offset_end = modified_content.len();
            }
        }
        
        // Apply the edit
        if found_start && offset_start <= offset_end && offset_end <= modified_content.len() {
            modified_content = format!(
                "{}{}{}",
                &modified_content[..offset_start],
                &edit.new_text,
                &modified_content[offset_end..]
            );
        }
    }
    
    // Extract the SAME context range from modified content
    // But use line counting to get equivalent context
    let modified_lines: Vec<&str> = modified_content.lines().collect();
    
    // Calculate how many lines were added/removed by the edits
    let mut lines_delta: i32 = 0;
    for edit in edits {
        let deleted_lines = (edit.end_line as i32) - (edit.start_line as i32);
        let added_lines = edit.new_text.matches('\n').count() as i32;
        // If edit.end_line == edit.start_line but there's content, it's a single line edit
        // If new_text is empty but range spans lines, those lines are deleted
        if edit.end_line > edit.start_line {
            lines_delta += added_lines - deleted_lines;
        } else {
            lines_delta += added_lines;
        }
    }
    
    // For the "after" content, we want to show the equivalent region
    // The start stays the same (context before the edit)
    // The end adjusts based on how many lines were added/removed
    let after_end = ((end as i32) + lines_delta).max(0) as usize;
    let after_end = after_end.min(modified_lines.len());
    
    let after_content = if start < modified_lines.len() {
        Some(modified_lines[start..after_end].join("\n"))
    } else if !first_edit.new_text.is_empty() {
        Some(first_edit.new_text.clone())
    } else {
        Some(String::new())
    };
    
    (before_content, after_content)
}

pub fn on_project_selected(
    app: &mut PulsarApp,
    _selector: &Entity<EntryScreen>,
    event: &ProjectSelected,
    window: &mut Window,
    cx: &mut Context<PulsarApp>,
) {
    tracing::info!("[PROJECT_SELECTED] Received path: {:?}", event.path);
    
    app.state.project_path = Some(event.path.clone());
    app.state.entry_screen = None;

    // Update file manager with project path
    app.state.file_manager_drawer.update(cx, |drawer, cx| {
        drawer.set_project_path(event.path.clone(), cx);
    });

    // Start rust analyzer for the project
    app.state.rust_analyzer.update(cx, |analyzer, cx| {
        analyzer.start(event.path.clone(), window, cx);
    });

    // Update Discord presence with new project
    app.update_discord_presence(cx);

    tracing::info!("Project selected: {:?}", event.path);
    cx.notify();
}

pub fn on_tab_panel_event(
    app: &mut PulsarApp,
    _tabs: &Entity<ui::dock::TabPanel>,
    event: &PanelEvent,
    window: &mut Window,
    cx: &mut Context<PulsarApp>,
) {
    match event {
        PanelEvent::MoveToNewWindow(panel, position) => {
            app.create_detached_window(panel.clone(), *position, window, cx);
        }
        PanelEvent::TabClosed(entity_id) => {
            app.state.daw_editors.retain(|e| e.entity_id() != *entity_id);
            app.state.database_editors.retain(|e| e.entity_id() != *entity_id);
            app.state.struct_editors.retain(|e| e.entity_id() != *entity_id);
            app.state.enum_editors.retain(|e| e.entity_id() != *entity_id);
            app.state.trait_editors.retain(|e| e.entity_id() != *entity_id);
            app.state.alias_editors.retain(|e| e.entity_id() != *entity_id);

            // Update Discord presence when tab is closed
            app.update_discord_presence(cx);
        }
        PanelEvent::TabChanged { active_index: _ } => {
            // Update Discord presence when active tab changes
            app.update_discord_presence(cx);
        }
        _ => {}
    }
}

pub fn on_file_selected(
    app: &mut PulsarApp,
    _drawer: &Entity<FileManagerDrawer>,
    event: &FileSelected,
    window: &mut Window,
    cx: &mut Context<PulsarApp>,
) {
    tracing::debug!(
        "FileSelected event received - path: {:?}, type: {:?}",
        event.path, event.file_type
    );

    // Try to open via plugin system first
    match app.state.plugin_manager.create_editor_for_file(&event.path, window, cx) {
<<<<<<< HEAD
        Ok((panel, _editor_instance)) => {
            tracing::info!("✅ Plugin system successfully created editor for: {:?}", event.path);

            // panel is Arc<PluginPanelWrapper> allocated in main app heap - safe to use!
=======
        Ok((panel_arc, _editor_instance)) => {
            tracing::info!("✅ Plugin system successfully created editor for: {:?}", event.path);

            // Plugin returned an Arc - main app can use it directly
>>>>>>> fd248b94
            app.state.center_tabs.update(cx, |tabs, cx| {
                tabs.add_panel(panel_arc, window, cx);
            });

            app.state.drawer_open = false;
            app.update_discord_presence(cx);
            cx.notify();
            return;
        }
        Err(e) => {
            tracing::debug!("Plugin manager couldn't open file: {} - falling through to legacy code", e);
        }
    }

    // Legacy hardcoded file opening
    match event.file_type {
        FileType::Class => {
            tracing::error!("Blueprint editor tried to load via legacy code, but it's now plugin-only!");
        }
        FileType::Script | FileType::Config | FileType::Document => {
            tracing::warn!("Opening script tab using legacy code (should use plugin system)");
            app.open_script_tab(event.path.clone(), window, cx);
        }
        FileType::DawProject => {
            tracing::warn!("Opening DAW tab using legacy code: {:?}", event.path);
            app.open_daw_tab(event.path.clone(), window, cx);
        }
        FileType::LevelScene => {
            tracing::info!("Opening level editor for scene: {:?}", event.path);
            app.open_level_editor_tab(event.path.clone(), window, cx);
        }
        FileType::Database => {
            tracing::warn!("Opening database tab using legacy code: {:?}", event.path);
            app.open_database_tab(event.path.clone(), window, cx);
        }
        FileType::StructType => {
            tracing::warn!("Opening struct editor using legacy code: {:?}", event.path);
            app.open_struct_tab(event.path.clone(), window, cx);
        }
        FileType::EnumType => {
            tracing::warn!("Opening enum editor using legacy code: {:?}", event.path);
            app.open_enum_tab(event.path.clone(), window, cx);
        }
        FileType::TraitType => {
            tracing::warn!("Opening trait editor using legacy code: {:?}", event.path);
            app.open_trait_tab(event.path.clone(), window, cx);
        }
        FileType::AliasType => {
            tracing::warn!("Opening alias editor using legacy code: {:?}", event.path);
            app.open_alias_tab(event.path.clone(), window, cx);
        }
        _ => {
            tracing::debug!("Unknown file type, ignoring");
        }
    }

    app.state.drawer_open = false;
    cx.notify();
}

pub fn on_popout_file_manager(
    app: &mut PulsarApp,
    _drawer: &Entity<FileManagerDrawer>,
    event: &PopoutFileManagerEvent,
    _window: &mut Window,
    cx: &mut Context<PulsarApp>,
) {
    use gpui::{px, size, Bounds, Point, WindowBounds, WindowKind, WindowOptions};
    use ui::Root;

    let project_path = event.project_path.clone();
    app.state.drawer_open = false;
    cx.notify();

    // Open the file manager window
    let _ = cx.open_window(
        WindowOptions {
            window_bounds: Some(WindowBounds::Windowed(Bounds {
                origin: Point {
                    x: px(100.0),
                    y: px(100.0),
                },
                size: size(px(1000.0), px(700.0)),
            })),
            titlebar: Some(gpui::TitlebarOptions {
                title: None,
                appears_transparent: true,
                traffic_light_position: None,
            }),
            kind: WindowKind::Normal,
            is_resizable: true,
            window_decorations: Some(gpui::WindowDecorations::Client),
            window_min_size: Some(gpui::Size {
                width: px(600.),
                height: px(400.),
            }),
            ..Default::default()
        },
        move |window, cx| {
            let new_drawer = cx.new(|cx| FileManagerDrawer::new_in_window(project_path.clone(), window, cx));
            let file_manager_window = cx.new(|cx| ui_file_manager::FileManagerWindow::new(new_drawer, window, cx));
            cx.new(|cx| Root::new(file_manager_window.into(), window, cx))
        },
    );
}

pub fn on_navigate_to_diagnostic(
    app: &mut PulsarApp,
    _drawer: &Entity<ProblemsDrawer>,
    event: &ui_problems::NavigateToDiagnostic,
    window: &mut Window,
    cx: &mut Context<PulsarApp>,
) {
    tracing::info!(
        "📂 Navigating to diagnostic: {:?} at line {}, column {}",
        event.file_path, event.line, event.column
    );

    app.open_script_tab(event.file_path.clone(), window, cx);

    if let Some(script_editor) = &app.state.script_editor {
        script_editor.update(cx, |editor, cx| {
            editor.go_to_line(event.line, event.column, window, cx);
        });
    }
}

pub fn on_text_editor_event(
    _app: &mut PulsarApp,
    _editor: &Entity<ScriptEditorPanel>,
    _event: &TextEditorEvent,
    _window: &mut Window,
    _cx: &mut Context<PulsarApp>,
) {
    // LSP notifications are now handled by ScriptEditor internally
}

pub fn on_show_type_picker_request(
    app: &mut PulsarApp,
    editor: &Entity<ui_alias_editor::AliasEditor>,
    event: &ShowTypePickerRequest,
    window: &mut Window,
    cx: &mut Context<PulsarApp>,
) {
    use crate::unified_palette::AnyPaletteDelegate;
    use ui_common::command_palette::GenericPalette;

    app.state.active_type_picker_editor = Some(editor.clone());

    if let Some(palette) = &app.state.command_palette {
        palette.update(cx, |palette, cx| {
            let delegate = AnyPaletteDelegate::type_library(event.target_slot.clone());
            palette.swap_delegate(delegate, window, cx);
        });

        let input_handle = palette.read(cx).search_input.read(cx).focus_handle(cx);
        input_handle.focus(window);
    } else {
        let delegate = AnyPaletteDelegate::type_library(event.target_slot.clone());
        let palette = cx.new(|cx| GenericPalette::new(delegate, window, cx));

        cx.subscribe_in(&palette, window, |app: &mut PulsarApp, palette, _event: &DismissEvent, window, cx| {
            let selected_item = palette.update(cx, |palette, _cx| {
                palette.delegate_mut().take_selected_command()
            });

            let selected_type = palette.update(cx, |palette, _cx| {
                palette.delegate_mut().take_selected_type()
            });

            if let Some(item) = selected_item {
                app.handle_command_or_file_selected(item, window, cx);
            }

            if let Some((type_item, target_slot)) = selected_type {
                if let Some(editor) = &app.state.active_type_picker_editor {
                    editor.update(cx, |ed, cx| {
                        ed.add_type_from_picker(&type_item, target_slot, cx);
                    });
                }
                app.state.active_type_picker_editor = None;
            }

            app.state.command_palette_open = false;
            app.state.focus_handle.focus(window);
            cx.notify();
        }).detach();

        let input_handle = palette.read(cx).search_input.read(cx).focus_handle(cx);
        input_handle.focus(window);

        app.state.command_palette = Some(palette);
    }

    app.state.command_palette_open = true;
    cx.notify();
}<|MERGE_RESOLUTION|>--- conflicted
+++ resolved
@@ -616,17 +616,10 @@
 
     // Try to open via plugin system first
     match app.state.plugin_manager.create_editor_for_file(&event.path, window, cx) {
-<<<<<<< HEAD
         Ok((panel, _editor_instance)) => {
             tracing::info!("✅ Plugin system successfully created editor for: {:?}", event.path);
 
             // panel is Arc<PluginPanelWrapper> allocated in main app heap - safe to use!
-=======
-        Ok((panel_arc, _editor_instance)) => {
-            tracing::info!("✅ Plugin system successfully created editor for: {:?}", event.path);
-
-            // Plugin returned an Arc - main app can use it directly
->>>>>>> fd248b94
             app.state.center_tabs.update(cx, |tabs, cx| {
                 tabs.add_panel(panel_arc, window, cx);
             });

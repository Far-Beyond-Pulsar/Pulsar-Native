//! Application Handler Module
//!
//! This module contains the main Winit application handler (`WinitGpuiApp`) that manages
//! multiple windows and coordinates between Winit (windowing), GPUI (UI), and D3D11 (rendering).
//!
//! ## Architecture
//!
//! ```text
//! ┌─────────────────────────────────────────────┐
//! │          WinitGpuiApp                       │
//! │   (ApplicationHandler for Winit)            │
//! ├─────────────────────────────────────────────┤
//! │ windows: HashMap<WindowId, WindowState>     │
//! │ engine_state: EngineState                   │
//! │ window_request_rx: Receiver<WindowRequest>  │
//! └─────────────────────────────────────────────┘
//!          │
//!          ├─── window_event() → Process all window events
//!          ├─── resumed() → Create initial window
//!          └─── about_to_wait() → Initialize GPUI & render
//! ```
//!
//! ## Responsibilities
//!
//! - **Window Management**: Create, track, and destroy multiple independent windows
//! - **Event Routing**: Route Winit events to appropriate GPUI handlers
//! - **D3D11 Integration**: Initialize and manage D3D11 rendering pipeline (Windows)
//! - **GPUI Initialization**: Set up GPUI application and windows with proper content
//! - **Lifecycle Management**: Handle window creation requests and cleanup
//!
//! ## Usage
//!
//! ```rust,ignore
//! let event_loop = EventLoop::new()?;
//! let mut app = WinitGpuiApp::new(engine_state, window_rx);
//! event_loop.run_app(&mut app)?;
//! ```

use crate::assets::Assets;
use crate::OpenSettings;  // Import the OpenSettings action from main/root
use ui_core::{PulsarApp, PulsarRoot, ToggleCommandPalette};
use ui_entry::{EntryScreen, ProjectSelected, create_entry_component};
use ui_settings::{SettingsWindow, create_settings_component};
use ui_loading_screen::create_loading_component;
use ui_about::create_about_window;
use ui_documentation::create_documentation_window;
use ui_common::menu::{AboutApp, ShowDocumentation};
use crate::window::{convert_modifiers, convert_mouse_button, WindowState};
use engine_state::{EngineState, WindowRequest};
use gpui::*;
use raw_window_handle::HasWindowHandle;
use ui::Root;
use std::collections::HashMap;
use std::sync::mpsc::Receiver;
use std::sync::Arc;
use std::path::PathBuf;
use std::time::{Duration, Instant};
use winit::application::ApplicationHandler;
use winit::event::{ElementState, MouseButton as WinitMouseButton, WindowEvent};
use winit::event_loop::ActiveEventLoop;
use winit::keyboard::{KeyCode, PhysicalKey};
use winit::window::{Window as WinitWindow, WindowId};

#[cfg(target_os = "windows")]
use raw_window_handle::RawWindowHandle;

#[cfg(target_os = "windows")]
use windows::{
    core::*,
    Win32::{
        Foundation::*,
        Graphics::{
            Direct3D::*,
            Direct3D11::*,
            Direct3D::Fxc::*,
            Dxgi::{Common::*, *},
        },
    },
};

/// Main application handler managing multiple windows
///
/// This struct implements the Winit `ApplicationHandler` trait and manages
/// all windows in the application. Each window has independent state including
/// its own GPUI application instance and optional D3D11 rendering pipeline.
///
/// ## Fields
///
/// - `windows` - Map of WindowId to WindowState for all active windows
/// - `engine_state` - Shared engine state for cross-window communication
/// - `window_request_rx` - Channel for receiving window creation requests
/// - `pending_window_requests` - Queue of requests to process on next frame
pub struct WinitGpuiApp {
    windows: HashMap<WindowId, WindowState>,
    engine_state: EngineState,
    window_request_rx: Receiver<WindowRequest>,
    pending_window_requests: Vec<WindowRequest>,
}

impl WinitGpuiApp {
    /// Create a new application handler
    ///
    /// # Arguments
    /// * `engine_state` - Shared engine state
    /// * `window_request_rx` - Channel for receiving window creation requests
    ///
    /// # Returns
    /// New WinitGpuiApp ready to be run
    pub fn new(engine_state: EngineState, window_request_rx: Receiver<WindowRequest>) -> Self {
        Self {
            windows: HashMap::new(),
            engine_state,
            window_request_rx,
            pending_window_requests: Vec::new(),
        }
    }

    // TODO: Refactor window creation into a trait based system for modular window types
    /// Create a new window based on a request
    ///
    /// # Arguments
    /// * `event_loop` - Active event loop for window creation
    /// * `request` - Type of window to create
    fn create_window(&mut self, event_loop: &ActiveEventLoop, request: WindowRequest) {
        let (title, size) = match &request {
            WindowRequest::Entry => ("Pulsar Engine", (1280.0, 720.0)),
            WindowRequest::Settings => ("Settings", (800.0, 600.0)),
            WindowRequest::About => ("About Pulsar Engine", (600.0, 500.0)),
            WindowRequest::Documentation => ("Documentation", (1400.0, 900.0)),
            WindowRequest::ProjectEditor { .. } => ("Pulsar Engine - Project Editor", (1280.0, 800.0)),
            WindowRequest::ProjectSplash { .. } => ("Loading Project...", (960.0, 540.0)),
            WindowRequest::CloseWindow { .. } => return, // Handled elsewhere
        };

        println!("≡ƒ¬ƒ [CREATE-WINDOW] Creating new window: {} (type: {:?})", title, request);

        let mut window_attributes = WinitWindow::default_attributes()
            .with_title(title)
            .with_inner_size(winit::dpi::LogicalSize::new(size.0, size.1))
            .with_transparent(false)
            .with_decorations(false) // Use custom titlebar instead of OS decorations
            .with_resizable(true); // Enable resize for borderless window

        // Splash window positioning (centered by default)
        // Position::Automatic doesn't exist in winit, windows are centered by default

        let winit_window = Arc::new(
            event_loop
                .create_window(window_attributes)
                .expect("Failed to create window"),
        );

        let window_id = winit_window.id();
        let mut window_state = WindowState::new(winit_window);
        window_state.window_type = Some(request);

        self.windows.insert(window_id, window_state);
        self.engine_state.increment_window_count();

        println!("Γ£à Window created: {} (total windows: {})", title, self.engine_state.window_count());
    }
}

impl ApplicationHandler for WinitGpuiApp {
    fn resumed(&mut self, event_loop: &ActiveEventLoop) {
        // Only create main window if no windows exist
        if !self.windows.is_empty() {
            return;
        }

        println!("Γ£à Creating main entry window...");
        
        // Create the main entry window using the modular system
        self.create_window(event_loop, WindowRequest::Entry);
    }

    fn window_event(
        &mut self,
        event_loop: &ActiveEventLoop,
        window_id: WindowId,
        event: WindowEvent,
    ) {
        match event {
            WindowEvent::CloseRequested => {
                println!("\n≡ƒæï Closing window...");
                // Clean up window-specific GPU renderer
                let window_id_u64 = unsafe { std::mem::transmute::<_, u64>(window_id) };
                self.engine_state.remove_window_gpu_renderer(window_id_u64);

                self.windows.remove(&window_id);
                self.engine_state.decrement_window_count();

                // Exit application if no windows remain
                if self.windows.is_empty() {
                    println!("≡ƒæï No windows remain, exiting application...");
                    event_loop.exit();
                }
            }
            _ => {
                // For all other events, we need the window state
                let Some(window_state) = self.windows.get_mut(&window_id) else {
                    return;
                };

                // Extract mutable references to avoid borrow checker issues
                let WindowState {
                    ref winit_window,
                    ref mut gpui_app,
                    ref mut gpui_window,
                    ref mut gpui_window_initialized,
                    ref mut needs_render,
                    window_type: _,
                    ref mut last_cursor_position,
                    ref mut motion_smoother,
                    ref mut current_modifiers,
                    ref mut pressed_mouse_buttons,
                    ref mut click_state,
                    #[cfg(target_os = "windows")]
                    ref mut d3d_device,
                    #[cfg(target_os = "windows")]
                    ref mut d3d_context,
                    #[cfg(target_os = "windows")]
                    ref mut shared_texture,
                    #[cfg(target_os = "windows")]
                    ref mut shared_texture_initialized,
                    #[cfg(target_os = "windows")]
                    ref mut swap_chain,
                    #[cfg(target_os = "windows")]
                    ref mut blend_state,
                    #[cfg(target_os = "windows")]
                    ref mut render_target_view,
                    #[cfg(target_os = "windows")]
                    ref mut vertex_shader,
                    #[cfg(target_os = "windows")]
                    ref mut pixel_shader,
                    #[cfg(target_os = "windows")]
                    ref mut vertex_buffer,
                    #[cfg(target_os = "windows")]
                    ref mut input_layout,
                    #[cfg(target_os = "windows")]
                    ref mut sampler_state,
                    #[cfg(target_os = "windows")]
                    ref mut persistent_gpui_texture,
                    #[cfg(target_os = "windows")]
                    ref mut persistent_gpui_srv,
                    #[cfg(target_os = "windows")]
                    ref mut bevy_texture,
                    #[cfg(target_os = "windows")]
                    ref mut bevy_srv,
                    ref mut bevy_renderer,
                    ref mut compositor,
                } = window_state;

                // Fetch the GPU renderer for this window from EngineState if not already set
                // If there's a pending renderer (marked with window_id 0), claim it for this window
                if bevy_renderer.is_none() {
                    let window_id_u64 = unsafe { std::mem::transmute::<_, u64>(window_id) };

                    static mut CLAIM_CHECK_COUNT: u32 = 0;
                    unsafe {
                        CLAIM_CHECK_COUNT += 1;
                    }

                    // First check if this window already has a renderer
                    if let Some(renderer_handle) = self.engine_state.get_window_gpu_renderer(window_id_u64) {
                        // Try to downcast from Any to the concrete type
                        if let Ok(gpu_renderer) = renderer_handle.clone().downcast::<std::sync::Mutex<engine_backend::services::gpu_renderer::GpuRenderer>>() {
                            *bevy_renderer = Some(gpu_renderer);
                        }
                    }
                    // Otherwise, check if there's a pending renderer we can claim
                    else if let Some(renderer_handle) = self.engine_state.get_window_gpu_renderer(0) {
                        // Try to downcast and claim
                        if let Ok(gpu_renderer) = renderer_handle.clone().downcast::<std::sync::Mutex<engine_backend::services::gpu_renderer::GpuRenderer>>() {
                            self.engine_state.set_window_gpu_renderer(window_id_u64, gpu_renderer.clone() as Arc<dyn std::any::Any + Send + Sync>);
                            self.engine_state.remove_window_gpu_renderer(0);
                            self.engine_state.set_metadata("has_pending_viewport_renderer".to_string(), "false".to_string());
                            
                            *bevy_renderer = Some(gpu_renderer);
                        }
                    }
                }

                match event {
                WindowEvent::RedrawRequested => {
                    // Cross-platform compositor-based rendering
                    let should_render_gpui = *needs_render;

                    if should_render_gpui {
                        // First refresh windows (marks windows as dirty)
                        let _ = gpui_app.update(|app| {
                            app.refresh_windows();
                        });
                        // After update finishes, effects are flushed
                        // Now manually trigger drawing
                        let _ = gpui_app.update(|app| {
                            app.draw_windows();
                        });

                        // Reset the flag after rendering
                        *needs_render = false;
                    }

                    // Use compositor for cross-platform GPU composition
                    if let Some(ref mut compositor) = compositor {
                        // Begin frame
                        if let Err(e) = compositor.begin_frame() {
                            eprintln!("[COMPOSITOR] Γ¥î Failed to begin frame: {:?}", e);
                        }

                        // Composite Bevy layer (if available)
                        if let Some(ref gpu_renderer_arc) = bevy_renderer {
                            if let Ok(gpu_renderer) = gpu_renderer_arc.lock() {
                                if let Some(ref bevy_renderer_inst) = gpu_renderer.bevy_renderer {
                                    if let Some(native_handle) = bevy_renderer_inst.get_current_native_handle() {
                                        if let Ok(Some(())) = compositor.composite_bevy(&native_handle) {
                                            // Successfully composited Bevy layer
                                        }
                                    }
                                }
                            }
                        }

                        // Composite GPUI layer (always try to get the shared texture)
                        if let Some(ref gpui_window_ref) = gpui_window {
                            let handle_result = gpui_app.update(|app| {
                                gpui_window_ref.update(app, |_view, window, _cx| {
                                    window.get_shared_texture_handle()
                                })
                            });

<<<<<<< HEAD
                            if let Ok(Ok(Some(handle))) = handle_result {
                                if let Err(e) = compositor.composite_gpui(&handle, should_render_gpui) {
                                    eprintln!("[COMPOSITOR] Γ¥î Failed to composite GPUI: {:?}", e);
=======
                            if let Some(ref gpu_renderer_arc) = bevy_renderer {
                                if let Ok(gpu_renderer) = gpu_renderer_arc.lock() {
                                    if let Some(ref bevy_renderer_inst) = gpu_renderer.bevy_renderer {
                                        // Get the current native handle from Bevy's read buffer
                                        if let Some(native_handle) = bevy_renderer_inst.get_current_native_handle() {
                                            static mut BEVY_FIRST_RENDER: bool = false;
                                            if !BEVY_FIRST_RENDER {
                                                eprintln!("≡ƒÄ« First Bevy texture found for this window! Starting composition...");
                                                BEVY_FIRST_RENDER = true;
                                            }
                                            // Extract D3D11 handle
                                            if let engine_backend::subsystems::render::NativeTextureHandle::D3D11(handle_ptr) = native_handle {
                                                // Open the shared texture from Bevy using D3D11.1 API (supports NT handles)
                                                let mut bevy_texture_local: Option<ID3D11Texture2D> = None;
                                                let device = d3d_device.as_ref().unwrap();
                                                
                                                // DIAGNOSTIC: Log handle opening
                                                static mut OPEN_ATTEMPT: u32 = 0;
                                                unsafe {
                                                    OPEN_ATTEMPT += 1;
                                                }
                                                
                                                // Try to cast to ID3D11Device1 for OpenSharedResource1 (supports NT handles)
                                                let open_result: std::result::Result<(), windows::core::Error> = unsafe {
                                                    match device.cast::<ID3D11Device1>() {
                                                        Ok(device1) => {
                                                            // Use OpenSharedResource1 which supports NT handles from CreateSharedHandle
                                                            let result: std::result::Result<ID3D11Texture2D, windows::core::Error> = device1.OpenSharedResource1(
                                                                HANDLE(handle_ptr as *mut _)
                                                            );
                                                            match result {
                                                                Ok(tex) => {
                                                                    bevy_texture_local = Some(tex);
                                                                    Ok(())
                                                                }
                                                                Err(e) => Err(e)
                                                            }
                                                        }
                                                        Err(cast_err) => {
                                                            // Fallback to legacy OpenSharedResource (won't work with NT handles but try anyway)
                                                            eprintln!("[COMPOSITOR] ⚠️  Failed to cast to ID3D11Device1: {:?}, using legacy OpenSharedResource", cast_err);
                                                            device.OpenSharedResource(
                                                                HANDLE(handle_ptr as *mut _),
                                                                &mut bevy_texture_local
                                                            )
                                                        }
                                                    }
                                                };
                                                
                                                if let Err(e) = open_result {
                                                    // Check for device removed/suspended errors
                                                    let hresult = e.code().0;
                                                    let is_device_error = hresult == 0x887A0005_u32 as i32 || // DXGI_ERROR_DEVICE_REMOVED
                                                                         hresult == 0x887A0006_u32 as i32 || // DXGI_ERROR_DEVICE_HUNG
                                                                         hresult == 0x887A0007_u32 as i32 || // DXGI_ERROR_DEVICE_RESET
                                                                         hresult == 0x887A0020_u32 as i32;   // DXGI_ERROR_DRIVER_INTERNAL_ERROR
                                                    
                                                    static mut OPEN_ERROR_COUNT: u32 = 0;
                                                    static mut LAST_WAS_DEVICE_ERROR: bool = false;
                                                    unsafe {
                                                        OPEN_ERROR_COUNT += 1;
                                                        
                                                        if is_device_error {
                                                            if !LAST_WAS_DEVICE_ERROR || OPEN_ERROR_COUNT % 600 == 1 {
                                                                eprintln!("[COMPOSITOR] ❌ GPU DEVICE REMOVED/SUSPENDED: {:?}", e);
                                                                eprintln!("[COMPOSITOR] 💡 This is usually caused by:");
                                                                eprintln!("[COMPOSITOR]    - GPU driver crash/timeout (TDR)");
                                                                eprintln!("[COMPOSITOR]    - GPU overheating");
                                                                eprintln!("[COMPOSITOR]    - Power management suspending GPU");
                                                                eprintln!("[COMPOSITOR]    - Unexpected power dip to the GPU");
                                                                eprintln!("[COMPOSITOR]    - Display driver update in progress");
                                                                eprintln!("[COMPOSITOR] 🔄 Continuing with GPUI-only rendering...");
                                                                LAST_WAS_DEVICE_ERROR = true;
                                                            }
                                                            // Invalidate Bevy texture cache to force retry after device recovery
                                                            *bevy_texture = None;
                                                            *bevy_srv = None;
                                                        } else {
                                                            LAST_WAS_DEVICE_ERROR = false;
                                                            if OPEN_ERROR_COUNT == 1 || OPEN_ERROR_COUNT % 60 == 0 {
                                                                eprintln!("[COMPOSITOR] ❌ Failed to open Bevy shared resource: {:?} (error count: {})", e, OPEN_ERROR_COUNT);
                                                            }
                                                        }
                                                    }
                                                }

                                                if let Some(ref bevy_tex) = bevy_texture_local {
                                                    // CRITICAL: Validate Bevy texture size matches window size
                                                    // If sizes don't match, Bevy hasn't resized yet - skip to prevent device removal
                                                    let mut bevy_tex_desc = D3D11_TEXTURE2D_DESC::default();
                                                    bevy_tex.GetDesc(&mut bevy_tex_desc as *mut _);
                                                    let window_size = winit_window.inner_size();
                                                    
                                                    if bevy_tex_desc.Width != window_size.width || bevy_tex_desc.Height != window_size.height {
                                                        static mut SIZE_MISMATCH_COUNT: u32 = 0;
                                                        SIZE_MISMATCH_COUNT += 1;
                                                        if SIZE_MISMATCH_COUNT == 1 || SIZE_MISMATCH_COUNT % 60 == 0 {
                                                            eprintln!("[COMPOSITOR] ⚠️  Bevy texture size mismatch - Bevy: {}x{}, Window: {}x{} (stretching to fit)", 
                                                                bevy_tex_desc.Width, bevy_tex_desc.Height,
                                                                window_size.width, window_size.height);
                                                            eprintln!("[COMPOSITOR] 💡 Stretching Bevy output to window size until resize is implemented");
                                                        }
                                                        // Create or reuse SRV for Bevy texture
                                                        if bevy_texture.is_none() || bevy_texture.as_ref().map(|t| t.as_raw()) != Some(bevy_tex.as_raw()) {
                                                            let srv_desc = D3D11_SHADER_RESOURCE_VIEW_DESC {
                                                                Format: DXGI_FORMAT_B8G8R8A8_UNORM,
                                                                ViewDimension: D3D11_SRV_DIMENSION_TEXTURE2D,
                                                                Anonymous: D3D11_SHADER_RESOURCE_VIEW_DESC_0 {
                                                                    Texture2D: D3D11_TEX2D_SRV {
                                                                        MostDetailedMip: 0,
                                                                        MipLevels: 1,
                                                                    },
                                                                },
                                                            };
                                                            let mut new_srv: Option<ID3D11ShaderResourceView> = None;
                                                            let srv_result = device.CreateShaderResourceView(
                                                                bevy_tex,
                                                                Some(&srv_desc),
                                                                Some(&mut new_srv)
                                                            );
                                                            if let Err(e) = srv_result {
                                                                let hresult = e.code().0;
                                                                let is_device_error = hresult == 0x887A0005_u32 as i32 || 
                                                                                     hresult == 0x887A0006_u32 as i32 ||
                                                                                     hresult == 0x887A0007_u32 as i32;
                                                                static mut SRV_ERROR_COUNT: u32 = 0;
                                                                unsafe {
                                                                    SRV_ERROR_COUNT += 1;
                                                                    if is_device_error {
                                                                        if SRV_ERROR_COUNT == 1 || SRV_ERROR_COUNT % 600 == 0 {
                                                                            eprintln!("[COMPOSITOR] ❌ GPU device error creating SRV: {:?}", e);
                                                                            eprintln!("[COMPOSITOR] 🔄 Falling back to GPUI-only rendering");
                                                                        }
                                                                        *bevy_texture = None;
                                                                        *bevy_srv = None;
                                                                    } else if SRV_ERROR_COUNT == 1 || SRV_ERROR_COUNT % 60 == 0 {
                                                                        eprintln!("[COMPOSITOR] ❌ Failed to create SRV for Bevy texture: {:?} (error count: {})", e, SRV_ERROR_COUNT);
                                                                    }
                                                                }
                                                            }
                                                            *bevy_texture = Some(bevy_tex.clone());
                                                            *bevy_srv = new_srv;
                                                        }
                                                        // Draw Bevy texture stretched to window size (opaque, no blending)
                                                        if let Some(ref bevy_shader_view) = &*bevy_srv {
                                                            context.OMSetBlendState(None, None, 0xffffffff);
                                                            context.VSSetShader(vertex_shader, None);
                                                            context.PSSetShader(pixel_shader, None);
                                                            context.IASetInputLayout(input_layout);
                                                            let stride = 16u32;
                                                            let offset = 0u32;
                                                            context.IASetVertexBuffers(0, 1, Some(&Some(vertex_buffer.clone())), Some(&stride), Some(&offset));
                                                            context.IASetPrimitiveTopology(D3D11_PRIMITIVE_TOPOLOGY_TRIANGLESTRIP);
                                                            context.PSSetShaderResources(0, Some(&[Some(bevy_shader_view.clone())]));
                                                            context.PSSetSamplers(0, Some(&[Some(sampler_state.clone())]));
                                                            // Set viewport to window size (stretches texture)
                                                            let size = winit_window.inner_size();
                                                            let viewport = D3D11_VIEWPORT {
                                                                TopLeftX: 0.0,
                                                                TopLeftY: 0.0,
                                                                Width: size.width as f32,
                                                                Height: size.height as f32,
                                                                MinDepth: 0.0,
                                                                MaxDepth: 1.0,
                                                            };
                                                            context.RSSetViewports(Some(&[viewport]));
                                                            context.Draw(4, 0);
                                                            static mut BEVY_FRAME_COUNT: u32 = 0;
                                                            BEVY_FRAME_COUNT += 1;
                                                        }
                                                        // Continue with GPUI layer as usual
                                                    } else {
                                                        // Size matches! Safe to use this texture
                                                        // Create or reuse SRV for Bevy texture
                                                        if bevy_texture.is_none() || bevy_texture.as_ref().map(|t| t.as_raw()) != Some(bevy_tex.as_raw()) {
                                                            // Create new SRV - MUST match Bevy's BGRA8UnormSrgb format!
                                                        let srv_desc = D3D11_SHADER_RESOURCE_VIEW_DESC {
                                                            Format: DXGI_FORMAT_B8G8R8A8_UNORM,
                                                            ViewDimension: D3D11_SRV_DIMENSION_TEXTURE2D,
                                                            Anonymous: D3D11_SHADER_RESOURCE_VIEW_DESC_0 {
                                                                Texture2D: D3D11_TEX2D_SRV {
                                                                    MostDetailedMip: 0,
                                                                    MipLevels: 1,
                                                                },
                                                            },
                                                        };

                                                        let mut new_srv: Option<ID3D11ShaderResourceView> = None;
                                                        let srv_result = device.CreateShaderResourceView(
                                                            bevy_tex,
                                                            Some(&srv_desc),
                                                            Some(&mut new_srv)
                                                        );
                                                        
                                                        if let Err(e) = srv_result {
                                                            // Check for device removed errors
                                                            let hresult = e.code().0;
                                                            let is_device_error = hresult == 0x887A0005_u32 as i32 || 
                                                                                 hresult == 0x887A0006_u32 as i32 ||
                                                                                 hresult == 0x887A0007_u32 as i32;
                                                            
                                                            static mut SRV_ERROR_COUNT: u32 = 0;
                                                            unsafe {
                                                                SRV_ERROR_COUNT += 1;
                                                                if is_device_error {
                                                                    if SRV_ERROR_COUNT == 1 || SRV_ERROR_COUNT % 600 == 0 {
                                                                        eprintln!("[COMPOSITOR] ❌ GPU device error creating SRV: {:?}", e);
                                                                        eprintln!("[COMPOSITOR] 🔄 Falling back to GPUI-only rendering");
                                                                    }
                                                                    // Clear cache
                                                                    *bevy_texture = None;
                                                                    *bevy_srv = None;
                                                                } else if SRV_ERROR_COUNT == 1 || SRV_ERROR_COUNT % 60 == 0 {
                                                                    eprintln!("[COMPOSITOR] ❌ Failed to create SRV for Bevy texture: {:?} (error count: {})", e, SRV_ERROR_COUNT);
                                                                }
                                                            }
                                                        }

                                                            *bevy_texture = Some(bevy_tex.clone());
                                                            *bevy_srv = new_srv;
                                                        }

                                                        // Draw Bevy texture to back buffer (opaque, no blending)
                                                    if let Some(ref bevy_shader_view) = &*bevy_srv {
                                                        // Disable blending for opaque Bevy render
                                                        context.OMSetBlendState(None, None, 0xffffffff);

                                                        // Set shaders
                                                        context.VSSetShader(vertex_shader, None);
                                                        context.PSSetShader(pixel_shader, None);

                                                        // Set input layout
                                                        context.IASetInputLayout(input_layout);

                                                        // Set vertex buffer (fullscreen quad)
                                                        let stride = 16u32;
                                                        let offset = 0u32;
                                                        context.IASetVertexBuffers(0, 1, Some(&Some(vertex_buffer.clone())), Some(&stride), Some(&offset));

                                                        // Set topology
                                                        context.IASetPrimitiveTopology(D3D11_PRIMITIVE_TOPOLOGY_TRIANGLESTRIP);

                                                        // Set Bevy texture and sampler
                                                        context.PSSetShaderResources(0, Some(&[Some(bevy_shader_view.clone())]));
                                                        context.PSSetSamplers(0, Some(&[Some(sampler_state.clone())]));

                                                        // Set viewport
                                                        let size = winit_window.inner_size();
                                                        let viewport = D3D11_VIEWPORT {
                                                            TopLeftX: 0.0,
                                                            TopLeftY: 0.0,
                                                            Width: size.width as f32,
                                                            Height: size.height as f32,
                                                            MinDepth: 0.0,
                                                            MaxDepth: 1.0,
                                                        };
                                                        context.RSSetViewports(Some(&[viewport]));

                                                        // Draw Bevy's 3D rendering (opaque)
                                                        context.Draw(4, 0);

                                                        static mut BEVY_FRAME_COUNT: u32 = 0;
                                                        BEVY_FRAME_COUNT += 1;
                                                    }
                                                    } // Close the size match else block
                                                }
                                            }
                                        } else {
                                            // DIAGNOSTIC: Texture handle not available yet
                                            static mut HANDLE_CHECK_COUNT: u32 = 0;
                                            unsafe {
                                                HANDLE_CHECK_COUNT += 1;
                                                if HANDLE_CHECK_COUNT % 120 == 1 {
                                                    eprintln!("[RENDERER] ⚠️  Bevy renderer exists but texture handle is None (checked {} times)", HANDLE_CHECK_COUNT);
                                                    eprintln!("[RENDERER] 💡 This means Bevy hasn't created shared textures yet - waiting for first render...");
                                                }
                                            }
                                        }
                                    } else {
                                        // DIAGNOSTIC: GpuRenderer has no bevy_renderer
                                        static mut NO_BEVY_COUNT: u32 = 0;
                                        unsafe {
                                            NO_BEVY_COUNT += 1;
                                            if NO_BEVY_COUNT % 120 == 1 {
                                                eprintln!("[RENDERER] ⚠️  GpuRenderer exists but bevy_renderer is None (checked {} times)", NO_BEVY_COUNT);
                                                eprintln!("[RENDERER] 💡 This means BevyRenderer initialization failed or timed out");
                                            }
                                        }
                                    }
                                } else {
                                    // DIAGNOSTIC: Failed to lock GpuRenderer
                                    static mut LOCK_FAIL_COUNT: u32 = 0;
                                    unsafe {
                                        LOCK_FAIL_COUNT += 1;
                                        if LOCK_FAIL_COUNT % 120 == 1 {
                                            eprintln!("[RENDERER] ⚠️  Failed to lock GpuRenderer (contended {} times)", LOCK_FAIL_COUNT);
                                        }
                                    }
>>>>>>> 2ccd5663
                                }
                            }
                        }

                        // Present the final frame
                        if let Err(e) = compositor.present() {
                            eprintln!("[COMPOSITOR] Γ¥î Failed to present: {:?}", e);
                        }
                    } else {
                        // No compositor available - fallback
                        static mut NO_COMPOSITOR_WARN: bool = false;
                        unsafe {
                            if !NO_COMPOSITOR_WARN {
                                eprintln!("[COMPOSITOR] Γ¢Ñ£∩╕Å  No compositor initialized - window will be blank");
                                NO_COMPOSITOR_WARN = true;
                            }
                        }
                    }

                    // Request continuous redraws if we have a Bevy renderer (for max FPS viewport)
                    // GPUI will only re-render when needed, but Bevy layer updates continuously
                    if bevy_renderer.is_some() {
                        winit_window.request_redraw();
                    }
                }
                // Handle keyboard events - request redraw
                WindowEvent::KeyboardInput { event, .. } => {
                    println!("≡ƒ¬ƒ Keyboard event: {:?}, repeat: {}", event.physical_key, event.repeat);

                    // Forward keyboard events to GPUI
                    if let Some(gpui_window_ref) = gpui_window.as_ref() {
                        // Store event and create keystroke before borrowing
                        let current_modifiers_val = *current_modifiers;
                        
                        // Get the key string
                        let keystroke_opt = match &event.physical_key {
                            PhysicalKey::Code(code) => {
                                if let Some(key) = Self::keycode_to_string_static(*code) {
                                    let key_char = match &event.text {
                                        Some(text) if !text.is_empty() => Some(text.chars().next().map(|c| c.to_string()).unwrap_or_default()),
                                        _ => None,
                                    };
                                    
                                    Some(Keystroke {
                                        modifiers: current_modifiers_val,
                                        key,
                                        key_char,
                                    })
                                } else {
                                    None
                                }
                            }
                            PhysicalKey::Unidentified(_) => None,
                        };
                        
                        if let Some(keystroke) = keystroke_opt {
                            let gpui_event = match event.state {
                                ElementState::Pressed => {
                                    println!("≡ƒôñ KeyDown: {:?}", keystroke);

                                    PlatformInput::KeyDown(KeyDownEvent {
                                        keystroke,
                                        is_held: event.repeat,
                                    })
                                }
                                ElementState::Released => {
                                    println!("≡ƒôñ KeyUp: {:?}", keystroke);

                                    PlatformInput::KeyUp(KeyUpEvent { keystroke })
                                }
                            };

                            let _ = gpui_app.update(|cx| gpui_window_ref.inject_input_event(cx, gpui_event));
                        }
                    }
                    
                    *needs_render = true;
                    /* winit_window already available */ {
                        winit_window.request_redraw();
                    }
                }
                WindowEvent::ModifiersChanged(new_modifiers) => {
                    // Update tracked modifiers
                    *current_modifiers = convert_modifiers(&new_modifiers.state());
                    
                    // Forward modifier changes to GPUI
                    if let Some(gpui_window_ref) = gpui_window.as_ref() {
                        let gpui_event = PlatformInput::ModifiersChanged(ModifiersChangedEvent {
                            modifiers: *current_modifiers,
                            capslock: Capslock { on: false }, // TODO: Track capslock state
                        });

                        let _ = gpui_app.update(|cx| gpui_window_ref.inject_input_event(cx, gpui_event));
                    }
                    
                    *needs_render = true;
                    /* winit_window already available */ {
                        winit_window.request_redraw();
                    }
                }
                // Handle window resize - resize GPUI renderer and request redraw
                WindowEvent::Resized(new_size) => {
                    // Tell GPUI to resize its internal rendering buffers AND update logical size
                    if let Some(gpui_window_ref) = gpui_window.as_ref() {
                        let scale_factor = winit_window.scale_factor() as f32;

                        // Physical pixels for renderer (what GPU renders at)
                        let physical_size = gpui::size(
                            gpui::DevicePixels(new_size.width as i32),
                            gpui::DevicePixels(new_size.height as i32),
                        );

                        // Logical pixels for GPUI layout (physical / scale)
                        let logical_size = gpui::size(
                            gpui::px(new_size.width as f32 / scale_factor),
                            gpui::px(new_size.height as f32 / scale_factor),
                        );

                        let _ = gpui_app.update(|app| {
                            let _ = gpui_window_ref.update(app, |_view, window, _cx| {
                                // Resize renderer (GPU buffers) - platform-agnostic, works on Windows, macOS, Linux
                                if let Err(e) = window.resize_renderer(physical_size) {
                                    eprintln!("Γ¥î Failed to resize GPUI renderer: {:?}", e);
                                } else {
                                    println!("Γ£à Resized GPUI renderer to {:?}", physical_size);

                                    // CRITICAL: GPUI recreates its texture when resizing, so we need to re-obtain the shared handle
                                    // This is platform-agnostic - all platforms need to reinitialize shared textures after resize
                                    #[cfg(target_os = "windows")]
                                    {
                                        *shared_texture_initialized = false;
                                        *shared_texture = None;
                                        *persistent_gpui_texture = None;
                                        *persistent_gpui_srv = None; // Also clear cached SRV
                                        
                                        // DON'T clear Bevy texture cache - we want to keep using it at original size
                                        // The compositor will stretch it to fit the new window size
                                        
                                        println!("≡ƒöä Marked GPUI shared texture for re-initialization after resize");
                                    }
                                }

                                // Update logical size (for UI layout) - platform-agnostic
                                window.update_logical_size(logical_size);
                                println!("Γ£à Updated GPUI logical size to {:?} (scale {})", logical_size, scale_factor);

                                // CRITICAL: Mark window as dirty to trigger UI re-layout
                                // This is what GPUI's internal windows do in bounds_changed()
                                window.refresh();
                            });
                        });
                    }

                    // DON'T resize Bevy renderer - let it keep rendering at original size
                    // We'll stretch the texture to fit the window in the compositor
                    // This avoids device removal errors from Bevy's incomplete resize implementation

                    // Resize D3D11 swap chain to match new window size
                    #[cfg(target_os = "windows")]
                    unsafe {
                        if let (Some(swap_chain), Some(d3d_device), Some(d3d_context)) = 
                            (swap_chain.as_ref(), d3d_device.as_ref(), d3d_context.as_ref()) {
                            
                            println!("≡ƒÄ» Resizing D3D11 swap chain to {}x{}", new_size.width, new_size.height);
                            
                            // Flush any pending commands to ensure context is clean
                            d3d_context.Flush();
                            
                            // Must release render target view before resizing
                            if render_target_view.is_some() {
                                *render_target_view = None;
                                println!("≡ƒöä Released render target view before resize");
                            }
                            
                            // Resize the swap chain buffers
                            let resize_result = swap_chain.ResizeBuffers(
                                2, // Buffer count (same as creation)
                                new_size.width,
                                new_size.height,
                                DXGI_FORMAT_B8G8R8A8_UNORM,
                                DXGI_SWAP_CHAIN_FLAG(0), // Flags
                            );
                            
                            if let Err(e) = resize_result {
                                eprintln!("Γ¥î Failed to resize swap chain: {:?}", e);
                                eprintln!("Γ¥î This may indicate a device lost condition - rendering may be degraded");
                            } else {
                                println!("Γ£à Successfully resized swap chain");
                                
                                // Recreate render target view with new back buffer
                                if let Ok(back_buffer) = swap_chain.GetBuffer::<ID3D11Texture2D>(0) {
                                    let mut rtv: Option<ID3D11RenderTargetView> = None;
                                    if d3d_device.CreateRenderTargetView(&back_buffer, None, Some(&mut rtv as *mut _)).is_ok() {
                                        *render_target_view = rtv;
                                        println!("Γ£à Recreated render target view for resized swap chain");
                                    } else {
                                        eprintln!("Γ¥î Failed to recreate render target view");
                                    }
                                } else {
                                    eprintln!("Γ¥î Failed to get back buffer after resize");
                                }
                            }
                        }
                    }

                    *needs_render = true;
                    /* winit_window already available */ {
                        winit_window.request_redraw();
                    }
                }
                WindowEvent::CursorMoved { position, .. } => {
                    // Update cursor position tracking
                    /* winit_window already available */ {
                        let scale_factor = winit_window.scale_factor() as f32;
                        let logical_x = position.x as f32 / scale_factor;
                        let logical_y = position.y as f32 / scale_factor;
                        *last_cursor_position = point(px(logical_x), px(logical_y));
                    }
                    
                    // Forward mouse move events to GPUI using inject_input_event
                    if let Some(gpui_window_ref) = gpui_window.as_ref() {
                        /* winit_window already available */
                        let scale_factor = winit_window.scale_factor() as f32;

                        // Convert physical position to logical position
                        let logical_x = position.x as f32 / scale_factor;
                        let logical_y = position.y as f32 / scale_factor;

                        // Determine which button is pressed (if any)
                        let pressed_button = if pressed_mouse_buttons.contains(&MouseButton::Left) {
                            Some(MouseButton::Left)
                        } else if pressed_mouse_buttons.contains(&MouseButton::Right) {
                            Some(MouseButton::Right)
                        } else if pressed_mouse_buttons.contains(&MouseButton::Middle) {
                            Some(MouseButton::Middle)
                        } else {
                            None
                        };

                        let gpui_event = PlatformInput::MouseMove(MouseMoveEvent {
                            position: point(px(logical_x), px(logical_y)),
                            pressed_button,
                            modifiers: *current_modifiers,
                        });

                        let result = gpui_app.update(|cx| gpui_window_ref.inject_input_event(cx, gpui_event));

                        // Request redraw for cursor updates
                        *needs_render = true;
                        winit_window.request_redraw();
                    }
                }
                WindowEvent::MouseInput { state, button, .. } => {
                    // Forward mouse button events to GPUI
                    if let Some(gpui_window_ref) = gpui_window.as_ref() {
                        let gpui_button = convert_mouse_button(button);
                        // Use actual cursor position for clicks, not smoothed position!
                        let position = *last_cursor_position;

                        match state {
                            ElementState::Pressed => {
                                eprintln!("≡ƒû▒∩╕Å MouseInput PRESSED: {:?} at {:?}", button, position);
                                
                                // Track pressed button
                                pressed_mouse_buttons.insert(gpui_button);
                                
                                // Update click count
                                let click_count = click_state.update(gpui_button, position);
                                
                                let gpui_event = PlatformInput::MouseDown(MouseDownEvent {
                                    button: gpui_button,
                                    position,
                                    modifiers: *current_modifiers,
                                    click_count,
                                    first_mouse: false,
                                });

                                eprintln!("≡ƒôñ Injecting MouseDown event...");
                                let result = gpui_app.update(|cx| gpui_window_ref.inject_input_event(cx, gpui_event));
                                eprintln!("≡ƒôÑ MouseDown result: {:?}", result);
                            }
                            ElementState::Released => {
                                eprintln!("≡ƒû▒∩╕Å MouseInput RELEASED: {:?}", button);
                                
                                // Remove pressed button
                                pressed_mouse_buttons.remove(&gpui_button);
                                
                                let gpui_event = PlatformInput::MouseUp(MouseUpEvent {
                                    button: gpui_button,
                                    position,
                                    modifiers: *current_modifiers,
                                    click_count: click_state.current_count,
                                });

                                eprintln!("≡ƒôñ Injecting MouseUp event...");
                                let result = gpui_app.update(|cx| gpui_window_ref.inject_input_event(cx, gpui_event));
                                eprintln!("≡ƒôÑ MouseUp result: {:?}", result);
                            }
                        }

                        // Request redraw for click feedback
                        *needs_render = true;
                        /* winit_window already available */ {
                            winit_window.request_redraw();
                        }
                    }
                }
                WindowEvent::MouseWheel { delta, .. } => {
                    // Forward mouse wheel events to GPUI
                    if let Some(gpui_window_ref) = gpui_window.as_ref() {
                        /* winit_window already available */

                        // Convert delta
                        let scroll_delta = match delta {
                            winit::event::MouseScrollDelta::LineDelta(x, y) => {
                                ScrollDelta::Lines(point(x, y))
                            }
                            winit::event::MouseScrollDelta::PixelDelta(pos) => {
                                let scale_factor = winit_window.scale_factor() as f32;
                                ScrollDelta::Pixels(point(
                                    px(pos.x as f32 / scale_factor),
                                    px(pos.y as f32 / scale_factor),
                                ))
                            }
                        };

                        // Use actual cursor position for scroll events
                        let position = *last_cursor_position;

                        let gpui_event = PlatformInput::ScrollWheel(ScrollWheelEvent {
                            position,
                            delta: scroll_delta,
                            modifiers: *current_modifiers,
                            touch_phase: TouchPhase::Moved,
                        });

                        let _ = gpui_app.update(|cx| gpui_window_ref.inject_input_event(cx, gpui_event));

                        // Request redraw for scroll updates
                        *needs_render = true;
                        winit_window.request_redraw();
                    }
                }
                _ => {}
            }
        }
        }
    }

    fn about_to_wait(&mut self, event_loop: &ActiveEventLoop) {
        // LAZY CHECK: If GPUI windows need rendering, request redraw
        // This happens once per event loop iteration, not blocking
        for (_window_id, window_state) in &mut self.windows {
            if let Some(gpui_window_ref) = &window_state.gpui_window {
                // Only check if we're not already waiting for a redraw
                if !window_state.needs_render {
                    let gpui_needs_render = window_state.gpui_app.update(|cx| {
                        gpui_window_ref.needs_render(cx)
                    });
                    if gpui_needs_render {
                        window_state.needs_render = true;
                        window_state.winit_window.request_redraw();
                    }
                }
            }
        }
        
        // Check for window creation requests
        while let Ok(request) = self.window_request_rx.try_recv() {
            self.pending_window_requests.push(request);
        }

        // Process pending window requests (collect first to avoid borrow issues)
        let requests: Vec<_> = self.pending_window_requests.drain(..).collect();
        for request in requests {
            match request {
                WindowRequest::CloseWindow { window_id } => {
                    // Find and close the window with this ID
                    let window_id_native = unsafe { std::mem::transmute::<u64, WindowId>(window_id) };
                    if self.windows.remove(&window_id_native).is_some() {
                        println!("Γ£à Closed window with ID: {:?}", window_id);
                        self.engine_state.decrement_window_count();
                    }
                }
                _ => {
                    self.create_window(event_loop, request);
                }
            }
        }

        // Initialize any uninitialized GPUI windows
        for (window_id, window_state) in self.windows.iter_mut() {
        if !window_state.gpui_window_initialized {
            let winit_window = window_state.winit_window.clone();
            let scale_factor = winit_window.scale_factor() as f32;
            let size = winit_window.inner_size();

            // GPUI bounds must be in LOGICAL pixels (physical / scale)
            // inner_size() returns physical pixels
            let logical_width = size.width as f32 / scale_factor;
            let logical_height = size.height as f32 / scale_factor;

            let bounds = Bounds {
                origin: point(px(0.0), px(0.0)),
                size: gpui::size(px(logical_width), px(logical_height)),
            };

            println!("≡ƒÄ» Creating GPUI window: physical {}x{}, scale {}, logical {}x{}",
                size.width, size.height, scale_factor, logical_width, logical_height);

            let gpui_raw_handle = winit_window
                .window_handle()
                .expect("Failed to get window handle")
                .as_raw();

            let external_handle = ExternalWindowHandle {
                raw_handle: gpui_raw_handle,
                bounds,
                scale_factor,
                surface_handle: None,
            };

            println!("Γ£à Opening GPUI window on external winit window...");

            // Initialize GPUI components (fonts, themes, keybindings)
            let app = &mut window_state.gpui_app;

            // Clone engine_state for use in closures
            let engine_state_for_actions = self.engine_state.clone();

            // Load custom fonts
            app.update(|app| {
                if let Some(font_data) = Assets::get("fonts/JetBrainsMono-Regular.ttf") {
                    match app.text_system().add_fonts(vec![font_data.data]) {
                        Ok(_) => println!("Successfully loaded JetBrains Mono font"),
                        Err(e) => println!("Failed to load JetBrains Mono font: {:?}", e),
                    }
                } else {
                    println!("Could not find JetBrains Mono font file");
                }

                // Initialize GPUI components
                ui::init(app);
                crate::themes::init(app);
                ui_terminal::init(app);

                // Setup keybindings
                app.bind_keys([
                    KeyBinding::new("ctrl-,", OpenSettings, None),
                    KeyBinding::new("ctrl-space", ToggleCommandPalette, None),
                    // Blueprint editor keybindings handled by plugin
                ]);

                let engine_state = engine_state_for_actions.clone();
                app.on_action(move |_: &OpenSettings, _app_cx| {
                    println!("ΓÜÖ∩╕Å  Settings window requested - creating new window!");
                    engine_state.request_window(WindowRequest::Settings);
                });

                let engine_state = engine_state_for_actions.clone();
                app.on_action(move |_: &AboutApp, _app_cx| {
                    println!("ΓäÅ  About window requested - creating new window!");
                    engine_state.request_window(WindowRequest::About);
                });

                let engine_state = engine_state_for_actions.clone();
                app.on_action(move |_: &ShowDocumentation, _app_cx| {
                    println!("≡ƒôÜ Documentation window requested - creating new window!");
                    engine_state.request_window(WindowRequest::Documentation);
                });

                app.activate(true);
            });

            println!("Γ£à GPUI components initialized");

            // Store window_id in EngineState metadata BEFORE opening GPUI window
            // so that views created during open_window_external can access it
            let window_id_u64 = unsafe { std::mem::transmute::<_, u64>(*window_id) };
            println!("[WINDOW-INIT] ≡ƒôì Window ID for this window: {}", window_id_u64);
            self.engine_state.set_metadata("latest_window_id".to_string(), window_id_u64.to_string());

            // If this is a project editor window, also store it with a special key
            if matches!(&window_state.window_type, Some(WindowRequest::ProjectEditor { .. })) {
                self.engine_state.set_metadata("current_project_window_id".to_string(), window_id_u64.to_string());
                println!("[WINDOW-INIT] ≡ƒÄ» This is a ProjectEditor window with ID: {}", window_id_u64);
            }

            // Capture window_id_u64 and engine_state for use in the closure
            let captured_window_id = window_id_u64;
            let engine_state_for_events = self.engine_state.clone();
            println!("[WINDOW-INIT] ≡ƒôª Captured window_id for closure: {}", captured_window_id);

            // Open GPUI window using external window API with appropriate view
            let gpui_window = app.open_window_external(external_handle.clone(), |window, cx| {
                match &window_state.window_type {
                    Some(WindowRequest::Entry) => {
                        create_entry_component(window, cx, &engine_state_for_events)
                    }
                    Some(WindowRequest::Settings) => {
                        create_settings_component(window, cx, &engine_state_for_events)
                    }
                    Some(WindowRequest::About) => {
                        create_about_window(window, cx)
                    }
                    Some(WindowRequest::Documentation) => {
                        create_documentation_window(window, cx)
                    }
                    Some(WindowRequest::ProjectSplash { project_path }) => {
                        // Create loading screen for project loading
                        create_loading_component(
                            PathBuf::from(project_path),
                            captured_window_id,
                            window,
                            cx
                        )
                    }
                    Some(WindowRequest::ProjectEditor { project_path }) => {
                        // Use the captured window_id to ensure consistency
                        // Create the actual PulsarApp editor with the project
                        let app = cx.new(|cx| PulsarApp::new_with_project_and_window_id(
                            std::path::PathBuf::from(project_path),
                            captured_window_id,
                            window,
                            cx
                        ));
                        let pulsar_root = cx.new(|cx| PulsarRoot::new("Pulsar Engine", app, window, cx));
                        cx.new(|cx| ui::Root::new(pulsar_root.into(), window, cx))
                    }
                    Some(WindowRequest::CloseWindow { .. }) | None => {
                        // Fallback to entry screen if window_type is None or CloseWindow
                        create_entry_component(window, cx, &engine_state_for_events)
                    }
                }
            }).expect("Failed to open GPUI window");

            window_state.gpui_window = Some(gpui_window);

            // Initialize cross-platform compositor
            {
                use crate::window::compositor::Compositor;
                use crate::window::compositor::PlatformCompositor;

                println!("Γ£à Initializing compositor...");

                let physical_size = winit_window.inner_size();
                let scale_factor = winit_window.scale_factor() as f32;

                match PlatformCompositor::init(
                    winit_window.as_ref(),
                    physical_size.width,
                    physical_size.height,
                    scale_factor,
                ) {
                    Ok(compositor) => {
                        window_state.compositor = Some(Box::new(compositor));
                        println!("Γ£à Compositor initialized successfully!");
                    }
                    Err(e) => {
                        eprintln!("Γ¥î Failed to initialize compositor: {:?}", e);
                    }
                }
            }

            window_state.gpui_window_initialized = true;
            println!("Γ£à GPUI window opened! Ready for GPU composition!\n");
        }
        }
    }
}

impl WinitGpuiApp {
    // Helper to convert KeyCode to string (static so it can be used without &self borrow)
    fn keycode_to_string_static(code: KeyCode) -> Option<String> {
        use KeyCode::*;
        Some(match code {
            // Letters
            KeyA => "a",
            KeyB => "b",
            KeyC => "c",
            KeyD => "d",
            KeyE => "e",
            KeyF => "f",
            KeyG => "g",
            KeyH => "h",
            KeyI => "i",
            KeyJ => "j",
            KeyK => "k",
            KeyL => "l",
            KeyM => "m",
            KeyN => "n",
            KeyO => "o",
            KeyP => "p",
            KeyQ => "q",
            KeyR => "r",
            KeyS => "s",
            KeyT => "t",
            KeyU => "u",
            KeyV => "v",
            KeyW => "w",
            KeyX => "x",
            KeyY => "y",
            KeyZ => "z",
            
            // Numbers
            Digit0 => "0",
            Digit1 => "1",
            Digit2 => "2",
            Digit3 => "3",
            Digit4 => "4",
            Digit5 => "5",
            Digit6 => "6",
            Digit7 => "7",
            Digit8 => "8",
            Digit9 => "9",
            
            // Special keys
            Space => "space",
            Enter => "enter",
            Tab => "tab",
            Backspace => "backspace",
            Escape => "escape",
            Delete => "delete",
            Insert => "insert",
            Home => "home",
            End => "end",
            PageUp => "pageup",
            PageDown => "pagedown",
            
            // Arrow keys
            ArrowUp => "up",
            ArrowDown => "down",
            ArrowLeft => "left",
            ArrowRight => "right",
            
            // Function keys
            F1 => "f1",
            F2 => "f2",
            F3 => "f3",
            F4 => "f4",
            F5 => "f5",
            F6 => "f6",
            F7 => "f7",
            F8 => "f8",
            F9 => "f9",
            F10 => "f10",
            F11 => "f11",
            F12 => "f12",
            
            // Punctuation and symbols
            Minus => "-",
            Equal => "=",
            BracketLeft => "[",
            BracketRight => "]",
            Backslash => "\\",
            Semicolon => ";",
            Quote => "'",
            Comma => ",",
            Period => ".",
            Slash => "/",
            Backquote => "`",
            
            _ => return None,
        }.to_string())
    }
}

struct DemoView {
    counter: usize,
}

impl DemoView {
    pub fn new(_window: &mut Window, _cx: &mut Context<Self>) -> Self {
        Self { counter: 0 }
    }
}

impl Render for DemoView {
    fn render(&mut self, _window: &mut Window, _cx: &mut Context<Self>) -> impl IntoElement {
        self.counter += 1;

        // Transparent background - let Winit's green show through
        div()
            .flex()
            .flex_col()
            .items_center()
            .justify_center()
            .size_full()
            .gap_4()
            .child(
                // Small blue square to show GPUI is rendering
                div()
                    .size(px(200.0))
                    .bg(rgb(0x4A90E2))
                    .rounded_lg()
                    .shadow_lg()
                    .border_2()
                    .border_color(rgb(0xFFFFFF))
                    .flex()
                    .items_center()
                    .justify_center()
                    .child(
                        div()
                            .text_2xl()
                            .font_weight(gpui::FontWeight::BOLD)
                            .text_color(rgb(0xFFFFFF))
                            .child("GPUI"),
                    ),
            )
            .child(
                div()
                    .flex()
                    .flex_col()
                    .gap_2()
                    .items_center()
                    .child(
                        div()
                            .text_xl()
                            .font_weight(gpui::FontWeight::SEMIBOLD)
                            .text_color(rgb(0x333333))
                            .child(format!("Frame: {}", self.counter)),
                    )
                    .child(
                        div()
                            .text_sm()
                            .text_color(rgb(0x666666))
                            .child("Γ£à GPUI rendering on Winit window!"),
                    )
                    .child(
                        div()
                            .text_sm()
                            .text_color(rgb(0x666666))
                            .child("≡ƒÄ¿ Zero-copy GPU composition"),
                    ),
            )
    }
}<|MERGE_RESOLUTION|>--- conflicted
+++ resolved
@@ -329,11 +329,6 @@
                                 })
                             });
 
-<<<<<<< HEAD
-                            if let Ok(Ok(Some(handle))) = handle_result {
-                                if let Err(e) = compositor.composite_gpui(&handle, should_render_gpui) {
-                                    eprintln!("[COMPOSITOR] Γ¥î Failed to composite GPUI: {:?}", e);
-=======
                             if let Some(ref gpu_renderer_arc) = bevy_renderer {
                                 if let Ok(gpu_renderer) = gpu_renderer_arc.lock() {
                                     if let Some(ref bevy_renderer_inst) = gpu_renderer.bevy_renderer {
@@ -632,7 +627,6 @@
                                             eprintln!("[RENDERER] ⚠️  Failed to lock GpuRenderer (contended {} times)", LOCK_FAIL_COUNT);
                                         }
                                     }
->>>>>>> 2ccd5663
                                 }
                             }
                         }

--- conflicted
+++ resolved
@@ -157,15 +157,7 @@
 
         let entry_options = WindowOptions {
             window_bounds: Some(WindowBounds::Windowed(entry_window_bounds)),
-<<<<<<< HEAD
             titlebar: Some(TitleBar::title_bar_options()),
-=======
-            titlebar: Some(gpui::TitlebarOptions {
-                title: None,
-                appears_transparent: true,
-                traffic_light_position: None, // No traffic lights
-            }),
->>>>>>> 44b77ea2
             window_min_size: Some(gpui::Size {
                 width: px(1600.),
                 height: px(900.),
@@ -224,15 +216,7 @@
 
     let options = WindowOptions {
         window_bounds: Some(WindowBounds::Windowed(window_bounds)),
-<<<<<<< HEAD
         titlebar: Some(TitleBar::title_bar_options()),
-=======
-        titlebar: Some(gpui::TitlebarOptions {
-            title: None,
-            appears_transparent: true,
-            traffic_light_position: None, // No traffic lights
-        }),
->>>>>>> 44b77ea2
         window_min_size: Some(gpui::Size {
             width: px(1200.),
             height: px(800.),
@@ -276,15 +260,7 @@
 
     let options = WindowOptions {
         window_bounds: Some(WindowBounds::Windowed(window_bounds)),
-<<<<<<< HEAD
         titlebar: Some(TitleBar::title_bar_options()),
-=======
-        titlebar: Some(gpui::TitlebarOptions {
-            title: None,
-            appears_transparent: true,
-            traffic_light_position: None, // No traffic lights
-        }),
->>>>>>> 44b77ea2
         window_min_size: Some(Size {
             width: px(600.),
             height: px(400.),
